--- conflicted
+++ resolved
@@ -70,28 +70,19 @@
   final val name = Builder.globalNamespace.name(desiredName)
 
   /** FIRRTL Module name */
-<<<<<<< HEAD
-  private[chisel3] var _modName = name
-=======
   private var _modName: Option[String] = None
   private[chisel3] def setModName(name: String) = _modName = Some(name)
   def modName = _modName match {
     case Some(name) => name
     case None => throwException("modName should be called after circuit elaboration")
   }
->>>>>>> 16426b3a
 
   /** Keep component for signal names */
   private[chisel3] var _component: Option[Component] = None
 
-<<<<<<< HEAD
-  /** Signal name (for simulation). */
-  override def signalName =
-=======
 
   /** Signal name (for simulation). */
   override def instanceName =
->>>>>>> 16426b3a
     if (_parent == None) name else _component match {
       case None => getRef.name
       case Some(c) => getRef fullName c
