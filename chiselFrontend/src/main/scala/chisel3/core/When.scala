--- conflicted
+++ resolved
@@ -48,21 +48,15 @@
   def otherwise(block: => Unit)(implicit sourceInfo: SourceInfo): Unit =
     new WhenContext(sourceInfo, None, block, depth+1)
 
-<<<<<<< HEAD
   /* The lazy argument pattern allows c to be called here,
    * emitting the declaration and assignment of the Bool node
    * of the predicate in the correct place.
    */
   if (depth > 0) { pushCommand(AltBegin(sourceInfo)) }
   cond.foreach( c => pushCommand(WhenBegin(sourceInfo, c().ref)) )
-  block
-  cond.foreach( c => pushCommand(WhenEnd(sourceInfo,depth)) )
-  if (cond.isEmpty) { pushCommand(OtherwiseEnd(sourceInfo,depth)) }
-=======
-  pushCommand(WhenBegin(sourceInfo, cond.ref))
   Builder.whenDepth += 1
   block
   Builder.whenDepth -= 1
-  pushCommand(WhenEnd(sourceInfo))
->>>>>>> abb05d05
+  cond.foreach( c => pushCommand(WhenEnd(sourceInfo,depth)) )
+  if (cond.isEmpty) { pushCommand(OtherwiseEnd(sourceInfo,depth)) }
 }