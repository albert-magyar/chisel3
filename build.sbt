// See LICENSE for license details.

site.settings

site.includeScaladoc()

ghpages.settings

import UnidocKeys._

lazy val customUnidocSettings = unidocSettings ++ Seq (
  doc in Compile := (doc in ScalaUnidoc).value,
  target in unidoc in ScalaUnidoc := crossTarget.value / "api"
)

val defaultVersions = Map("firrtl" -> "1.1-SNAPSHOT")

lazy val commonSettings = Seq (
  organization := "edu.berkeley.cs",
  version := "3.0-SNAPSHOT",
  git.remoteRepo := "git@github.com:ucb-bar/chisel3.git",
  scalaVersion := "2.11.7",
  autoAPIMappings := true,
<<<<<<< HEAD

  resolvers ++= Seq(
    Resolver.sonatypeRepo("snapshots"),
    Resolver.sonatypeRepo("releases")
  )
)
=======
  scalaVersion := "2.11.7",
  scalacOptions := Seq("-deprecation", "-feature"),
  // Since we want to examine the classpath to determine if a dependency on firrtl is required,
  //  this has to be a Task setting.
  //  Fortunately, allDependencies is a Task Setting, so we can modify that.
  allDependencies := {
    allDependencies.value ++ Seq("firrtl").collect {
      // If we have an unmanaged jar file on the classpath, assume we're to use that,
      case dep: String if !(unmanagedClasspath in Compile).value.toString.contains(s"$dep.jar") =>
        //  otherwise let sbt fetch the appropriate version.
        "edu.berkeley.cs" %% dep % sys.props.getOrElse(dep + "Version", defaultVersions(dep))
    }
  }
)

lazy val chiselSettings = Seq (
  name := "chisel3",
>>>>>>> ad53161b

lazy val publishSettings = Seq (
  publishMavenStyle := true,
  publishArtifact in Test := false,
  pomIncludeRepository := { x => false },
  pomExtra := <url>http://chisel.eecs.berkeley.edu/</url>
    <licenses>
      <license>
        <name>BSD-style</name>
        <url>http://www.opensource.org/licenses/bsd-license.php</url>
        <distribution>repo</distribution>
      </license>
    </licenses>
    <scm>
      <url>https://github.com/ucb-bar/chisel3.git</url>
      <connection>scm:git:github.com/ucb-bar/chisel3.git</connection>
    </scm>
    <developers>
      <developer>
        <id>jackbackrack</id>
        <name>Jonathan Bachrach</name>
        <url>http://www.eecs.berkeley.edu/~jrb/</url>
      </developer>
    </developers>,

  publishTo <<= version { v: String =>
    val nexus = "https://oss.sonatype.org/"
    if (v.trim.endsWith("SNAPSHOT")) {
      Some("snapshots" at nexus + "content/repositories/snapshots")
    }
    else {
      Some("releases" at nexus + "service/local/staging/deploy/maven2")
    }
  }
)

val defaultVersions = Map("firrtl" -> "1.0-SNAPSHOT")

lazy val chiselSettings = Seq (
  name := "chisel3",

  // Provide a managed dependency on X if -DXVersion="" is supplied on the command line.
  libraryDependencies ++= (Seq("firrtl").map {
  dep: String => "edu.berkeley.cs" %% dep % sys.props.getOrElse(dep + "Version", defaultVersions(dep)) }),

  libraryDependencies ++= Seq(
    "org.scalatest" %% "scalatest" % "2.2.5" % "test",
    "org.scala-lang" % "scala-reflect" % scalaVersion.value,
    "org.scalacheck" %% "scalacheck" % "1.12.4" % "test",
    "com.github.scopt" %% "scopt" % "3.4.0"
  ),

  // Tests from other projects may still run concurrently.
  parallelExecution in Test := true,

  javacOptions ++= Seq("-target", "1.7")
  //  Hopefully we get these options back in Chisel3
  //  scalacOptions in (Compile, doc) <++= (baseDirectory in LocalProject("chisel"), version) map { (bd, v) =>
  //    Seq("-diagrams", "-diagrams-max-classes", "25", "-sourcepath", bd.getAbsolutePath, "-doc-source-url",
  //        "https://github.com/ucb-bar/chisel/tree/master/€{FILE_PATH}.scala")
  //  }
)

lazy val coreMacros = (project in file("coreMacros")).
  settings(commonSettings: _*).
  settings(publishSettings: _*).
  settings(
    libraryDependencies += "org.scala-lang" % "scala-reflect" % scalaVersion.value,
    publishArtifact := false
  )

lazy val chiselFrontend = (project in file("chiselFrontend")).
  settings(commonSettings: _*).
  settings(publishSettings: _*).
  settings(
    libraryDependencies += "org.scala-lang" % "scala-reflect" % scalaVersion.value,
    publishArtifact := false
  ).
  dependsOn(coreMacros)


lazy val chisel = (project in file(".")).
  enablePlugins(BuildInfoPlugin).
  settings(
    // We should really be using name.value, but currently, the package is "Chisel" (uppercase first letter)
    buildInfoPackage := /* name.value */ "chisel3",
    buildInfoOptions += BuildInfoOption.BuildTime,
    buildInfoKeys := Seq[BuildInfoKey](buildInfoPackage, version, scalaVersion, sbtVersion)
  ).
  settings(commonSettings: _*).
  settings(customUnidocSettings: _*).
  settings(chiselSettings: _*).
<<<<<<< HEAD
  settings(publishSettings: _*).
  dependsOn(coreMacros).
  dependsOn(chiselFrontend).
=======
  // Prevent separate JARs from being generated for coreMacros and chiselFrontend.
  dependsOn(coreMacros % "compile-internal;test-internal").
  dependsOn(chiselFrontend % "compile-internal;test-internal").
>>>>>>> ad53161b
  settings(
    aggregate in doc := false,
    // Include macro classes, resources, and sources main JAR.
    mappings in (Compile, packageBin) <++= mappings in (coreMacros, Compile, packageBin),
    mappings in (Compile, packageSrc) <++= mappings in (coreMacros, Compile, packageSrc),
    mappings in (Compile, packageBin) <++= mappings in (chiselFrontend, Compile, packageBin),
<<<<<<< HEAD
    mappings in (Compile, packageSrc) <++= mappings in (chiselFrontend, Compile, packageSrc)
  ).
  aggregate(coreMacros, chiselFrontend)

// We need the following for the release version that uses sbt to invoke firrtl.
// sbt doesn't deal well with multiple simulataneous invocations for the same user

  parallelExecution in Test := false
=======
    mappings in (Compile, packageSrc) <++= mappings in (chiselFrontend, Compile, packageSrc),
    // Export the packaged JAR so projects that depend directly on Chisel project (rather than the
    // published artifact) also see the stuff in coreMacros and chiselFrontend.
    exportJars := true
  )
>>>>>>> ad53161b
<|MERGE_RESOLUTION|>--- conflicted
+++ resolved
@@ -13,23 +13,16 @@
   target in unidoc in ScalaUnidoc := crossTarget.value / "api"
 )
 
-val defaultVersions = Map("firrtl" -> "1.1-SNAPSHOT")
-
 lazy val commonSettings = Seq (
   organization := "edu.berkeley.cs",
   version := "3.0-SNAPSHOT",
   git.remoteRepo := "git@github.com:ucb-bar/chisel3.git",
   scalaVersion := "2.11.7",
   autoAPIMappings := true,
-<<<<<<< HEAD
-
   resolvers ++= Seq(
     Resolver.sonatypeRepo("snapshots"),
     Resolver.sonatypeRepo("releases")
-  )
-)
-=======
-  scalaVersion := "2.11.7",
+  ),
   scalacOptions := Seq("-deprecation", "-feature"),
   // Since we want to examine the classpath to determine if a dependency on firrtl is required,
   //  this has to be a Task setting.
@@ -43,10 +36,6 @@
     }
   }
 )
-
-lazy val chiselSettings = Seq (
-  name := "chisel3",
->>>>>>> ad53161b
 
 lazy val publishSettings = Seq (
   publishMavenStyle := true,
@@ -139,34 +128,22 @@
   settings(commonSettings: _*).
   settings(customUnidocSettings: _*).
   settings(chiselSettings: _*).
-<<<<<<< HEAD
   settings(publishSettings: _*).
-  dependsOn(coreMacros).
-  dependsOn(chiselFrontend).
-=======
   // Prevent separate JARs from being generated for coreMacros and chiselFrontend.
   dependsOn(coreMacros % "compile-internal;test-internal").
   dependsOn(chiselFrontend % "compile-internal;test-internal").
->>>>>>> ad53161b
   settings(
     aggregate in doc := false,
     // Include macro classes, resources, and sources main JAR.
     mappings in (Compile, packageBin) <++= mappings in (coreMacros, Compile, packageBin),
     mappings in (Compile, packageSrc) <++= mappings in (coreMacros, Compile, packageSrc),
     mappings in (Compile, packageBin) <++= mappings in (chiselFrontend, Compile, packageBin),
-<<<<<<< HEAD
-    mappings in (Compile, packageSrc) <++= mappings in (chiselFrontend, Compile, packageSrc)
-  ).
-  aggregate(coreMacros, chiselFrontend)
-
-// We need the following for the release version that uses sbt to invoke firrtl.
-// sbt doesn't deal well with multiple simulataneous invocations for the same user
-
-  parallelExecution in Test := false
-=======
     mappings in (Compile, packageSrc) <++= mappings in (chiselFrontend, Compile, packageSrc),
     // Export the packaged JAR so projects that depend directly on Chisel project (rather than the
     // published artifact) also see the stuff in coreMacros and chiselFrontend.
     exportJars := true
   )
->>>>>>> ad53161b
+// We need the following for the release version that uses sbt to invoke firrtl.
+// sbt doesn't deal well with multiple simulataneous invocations for the same user
+
+  parallelExecution in Test := false