--- conflicted
+++ resolved
@@ -78,17 +78,11 @@
   */
 sealed class BitPat(val value: BigInt, val mask: BigInt, width: Int) {
   def getWidth: Int = width
-<<<<<<< HEAD
   def === (that: UInt): Bool = macro SourceInfoTransform.thatArg
   def =/= (that: UInt): Bool = macro SourceInfoTransform.thatArg
   def != (that: UInt): Bool = macro SourceInfoTransform.thatArg
 
-  def do_=== (that: UInt)(implicit sourceInfo: SourceInfo): Bool = UInt(value) === (that & UInt(mask))
+  def do_=== (that: UInt)(implicit sourceInfo: SourceInfo): Bool = value.asUInt === (that & mask.asUInt)
   def do_=/= (that: UInt)(implicit sourceInfo: SourceInfo): Bool = !(this === that)
   def do_!= (that: UInt)(implicit sourceInfo: SourceInfo): Bool = this =/= that
-=======
-  def === (other: UInt): Bool = value.asUInt === (other & mask.asUInt)
-  def =/= (other: UInt): Bool = !(this === other)
-  def != (other: UInt): Bool = this =/= other
->>>>>>> 3ea06d4e
 }