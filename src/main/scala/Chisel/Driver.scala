// See LICENSE for license details.

package Chisel

import scala.sys.process._
import java.io._

import internal._
import internal.firrtl._

trait BackendCompilationUtilities {
  /** Create a temporary directory with the prefix name. Exists here because it doesn't in Java 6.
    */
  def createTempDirectory(prefix: String): File = {
    val temp = File.createTempFile(prefix, "")
    if (!temp.delete()) {
      throw new IOException(s"Unable to delete temp file '$temp'")
    }
    if (!temp.mkdir()) {
      throw new IOException(s"Unable to create temp directory '$temp'")
    }
    temp
  }

  def makeHarness(template: String => String, post: String)(f: File): File = {
    val prefix = f.toString.split("/").last
    val vf = new File(f.toString + post)
    val w = new FileWriter(vf)
    w.write(template(prefix))
    w.close()
    vf
  }

  def firrtlToVerilog(prefix: String, dir: File): ProcessBuilder = {
    Process(
      Seq("firrtl",
          "-i", s"$prefix.fir",
          "-o", s"$prefix.v",
          "-X", "verilog"),
      dir)
  }

  /** Generates a Verilator invocation to convert Verilog sources to C++
    * simulation sources.
    *
    * The Verilator prefix will be V$dutFile, and running this will generate
    * C++ sources and headers as well as a makefile to compile them.
    *
    * @param dutFile name of the DUT .v without the .v extension
    * @param name of the top-level module in the design
    * @param dir output directory
    * @param vSources list of additional Verilog sources to compile
    * @param cppHarness C++ testharness to compile/link against
    */
  def verilogToCpp(
      dutFile: String,
      topModule: String,
      dir: File,
      vSources: Seq[File],
      cppHarness: File
                  ): ProcessBuilder = {
    val command = Seq("verilator",
      "--cc", s"$dutFile.v") ++
      vSources.map(file => Seq("-v", file.toString)).flatten ++
      Seq("--assert",
        "-Wno-fatal",
        "-Wno-WIDTH",
        "-Wno-STMTDLY",
        "--trace",
        "-O2",
        "--top-module", topModule,
        "+define+TOP_TYPE=V" + dutFile,
        s"+define+PRINTF_COND=!$topModule.reset",
        "-CFLAGS",
        s"""-Wno-undefined-bool-conversion -O2 -DTOP_TYPE=V$dutFile -include V$dutFile.h""",
        "-Mdir", dir.toString,
        "--exe", cppHarness.toString)
    System.out.println(s"${command.mkString(" ")}") // scalastyle:ignore regex
    command
  }

  def cppToExe(prefix: String, dir: File): ProcessBuilder =
    Seq("make", "-C", dir.toString, "-j", "-f", s"V${prefix}.mk", s"V${prefix}")

  def executeExpectingFailure(
      prefix: String,
      dir: File,
      assertionMsg: String = "Assertion failed"): Boolean = {
    var triggered = false
    val e = Process(s"./V${prefix}", dir) !
      ProcessLogger(line => {
        triggered = triggered || line.contains(assertionMsg)
        System.out.println(line) // scalastyle:ignore regex
      })
    triggered
  }

  def executeExpectingSuccess(prefix: String, dir: File): Boolean = {
    !executeExpectingFailure(prefix, dir)
  }
}

object Driver extends BackendCompilationUtilities {

  /** Elaborates the Module specified in the gen function into a Circuit
    *
    *  @param gen a function that creates a Module hierarchy
    *  @return the resulting Chisel IR in the form of a Circuit (TODO: Should be FIRRTL IR)
    */
  def elaborate[T <: Module](gen: () => T): Circuit = Builder.build(Module(gen()))

  def emit[T <: Module](gen: () => T): String = Emitter.emit(elaborate(gen))

  def dumpFirrtl(ir: Circuit, optName: Option[File]): File = {
    val f = optName.getOrElse(new File(ir.name + ".fir"))
    val w = new FileWriter(f)
    w.write(Emitter.emit(ir))
    w.close()
    f
  }

  private var target_dir: Option[String] = None
  def parseArgs(args: Array[String]): Unit = {
    for (i <- 0 until args.size) {
      if (args(i) == "--targetDir") {
        target_dir = Some(args(i + 1))
      }
    }
  }

<<<<<<< HEAD
  def targetDir(): String = { target_dir getOrElse new File(".").getCanonicalPath }
=======
  def targetDir(): String = { target_dir.getOrElse(new File(".").getCanonicalPath) }
>>>>>>> 3ea06d4e
}<|MERGE_RESOLUTION|>--- conflicted
+++ resolved
@@ -128,9 +128,5 @@
     }
   }
 
-<<<<<<< HEAD
-  def targetDir(): String = { target_dir getOrElse new File(".").getCanonicalPath }
-=======
   def targetDir(): String = { target_dir.getOrElse(new File(".").getCanonicalPath) }
->>>>>>> 3ea06d4e
 }